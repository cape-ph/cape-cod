--- conflicted
+++ resolved
@@ -159,20 +159,7 @@
         configured.
         """
 
-<<<<<<< HEAD
-        # we need this to create a lookup for route configuration in addition
-        # to iteration below...
-        private_subnet_configs = self.get_config_dict().get(
-            "private-subnets", self.default_cfg["private-subnets"]
-        )
-
-        # make the lookup...
-        named_pscs = {psnc["name"]: psnc for psnc in private_subnet_configs}
-
-        for psnc in private_subnet_configs:
-=======
         for psnc in self.config.get("private-subnets", default=[]):
->>>>>>> b4533f80
             config_sn_name = psnc.get("name")
             # devowel the configured name to try to save some characters in max
             # string lengths for identifiers when constructing the subnet name
