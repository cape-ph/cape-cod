openapi: "3.0.1"
{#
    TODO:
    - ensure domain comes into here as a template variable and not hard coded
    - ensure default stage name comes into here as a template variable and not
      hard coded (replace capi-dev in here)
    - lots of DRY violate. figure out things that can be injected as template
      snippets, OAPI reusable components, etc
    - consider overriding authorizers at the method level to allow fine-grained
      scoping and to have different authorizers for different endpoints.
    - sit down and write out the paths for the API. everything right now is just
      to get things rolling for the few endpoints we need to test with
    - CORS lockdown/response headers
    - add GET for object metadata (info about files in s3)
#}
{#
    NOTE:
        we do not provide x-amazon-apigateway-endpoint-configuration here (
        setting up the vpc endpoint) as we expect that to be set in the pulumi 
        code setting up the RestApi. Don't want AWS ids in the repo
#}
info:
    title: "CAPE common API"
    description:
        "CAPE common API (***TODO: add more comment***)"
    version: "2025-06-04T17:31:46.429617Z"
servers:
    - url: "https://{{ domain }}/{basePath}"
      variables:
          basePath:
              # This value needs to map to the stage name exposed via the ALB
              default: "capi-dev"

{% if authorizers %}
security:
    {% for authorizer_name, _ in authorizers.items() %}
    # NOTE: some authorizer types (e.g. oauth2) require scopes be defined which
    #      would be done in place of the `[]` below
    - {{ authorizer_name }}: []
    {% endfor %}
{% endif %}
    
paths:
    {# 
        TODO: The object storage URI paths should be formalized to match other
              api things 
    #}
    /rawobjstorage:
        get:
            responses:
                "200":
                    description: "Success"
                    content:
                        application/json:
                            schema:
                                type: array
                                description:
                                    "An array of raw object storage info subject
                                    to the calling user's authz setup."
                                items:
                                    type: object
                                    properties:
                                        objstore_name:
                                            type: string
                                            description: An object store name
                                        prefixes:
                                            type: array
                                            description:
                                                Array of names of prefixes in
                                                the object store
                                            items:
                                               type: string
                                               description: 
                                                    A name of a prefix the user can write
                                                    to for the outer-scoped
                                                    object store.
                "500":
                    description:
                        "Server Error - Unable to query object storage API (error occurred)."
            x-amazon-apigateway-integration:
                # this is the integration http method, not the endpoint http method. all lambda backed
                # integrations are post
                httpMethod: "POST"
                uri: "arn:aws:apigateway:${AWS::Region}:lambda:path/2015-03-31/functions/{{ handlers['get_raw_objstore_authz_handler'] }}/invocations"
                passthroughBehavior: "when_no_match"
                timeoutInMillis: 29000
                type: "aws_proxy"
        options:
            responses:
                "200":
                    $ref: "#/components/responses/200OptionsCors"
            x-amazon-apigateway-integration:
              responses:
                default:
                    statusCode: "200"
                    responseParameters:
                        method.response.header.Access-Control-Allow-Methods: "'OPTIONS,POST'"
                        method.response.header.Access-Control-Allow-Headers: "'Content-Type,X-Amz-Date,Authorization,X-Api-Key,X-Amz-Security-Token'"
                        method.response.header.Access-Control-Allow-Origin: "'*'"
              requestTemplates:
                  application/json: "{'statusCode':200}"
              passthroughBehavior: "when_no_match"
              timeoutInMillis: 29000
              type: "mock"

    /objuploadurl:
        get:
            parameters:
                - in: query
                  name: bucket
                  schema:
                    type: string
                    description: "The name of the bucket to get a POST URL for"  
                - in: query
                  name: prefix
                  schema:
                    type: string
                    description: "The object key prefix the POST URL will be
                    limited to"  
            responses:
                "200":
                    description: "Success"
                    content:
                        application/json:
                            schema:
                                type: object
                                description:
                                    "An object containing the POST URL and form
                                    fields required for the POST."
                                properties:
                                    url:
                                        type: string
                                        description: The POST URL
                                    fields:
                                        type: object
                                        description:
                                            "An object containing form fields
                                            required when submitting the POST"
                "500":
                    description:
                        "Server Error - Unable to generate pre-signed raw upload
                        POST URL."
            x-amazon-apigateway-integration:
                # this is the integration http method, not the endpoint http method. all lambda backed
                # integrations are post
                httpMethod: "POST"
                uri: "arn:aws:apigateway:${AWS::Region}:lambda:path/2015-03-31/functions/{{ handlers['get_raw_obj_upload_url_handler'] }}/invocations"
                passthroughBehavior: "when_no_match"
                timeoutInMillis: 29000
                type: "aws_proxy"
        options:
            responses:
                "200":
                    $ref: "#/components/responses/200OptionsCors"
            x-amazon-apigateway-integration:
              responses:
                default:
                    statusCode: "200"
                    responseParameters:
                        method.response.header.Access-Control-Allow-Methods: "'OPTIONS,POST'"
                        method.response.header.Access-Control-Allow-Headers: "'Content-Type,X-Amz-Date,Authorization,X-Api-Key,X-Amz-Security-Token'"
                        method.response.header.Access-Control-Allow-Origin: "'*'"
              requestTemplates:
                  application/json: "{'statusCode':200}"
              passthroughBehavior: "when_no_match"
              timeoutInMillis: 29000
              type: "mock"
<<<<<<< HEAD
    /user/attributes:
        get:
            parameters:
                - in: query
                  name: userId
                  schema:
                    type: string
                    description: "The id of the user to get attributes for"  
            responses:
                "200":
                    description: "Success"
                    content:
                        application/json:
                            schema:
                                type: object
                                description:
                                    "An object containing the public attributes
                                    and their values for the given user id."
                                
                                {# TODO: testing out an object with no defined
                                schema
                                properties:
                                    attributes:
                                        type: object
                                        description:
                                            "An object containing form fields
                                            required when submitting the POST"
                                #}

                "500":
                    description:
                        "Server Error - Unable to fetch user attributes"
            x-amazon-apigateway-integration:
                # this is the integration http method, not the endpoint http method. all lambda backed
                # integrations are post
                httpMethod: "POST"
                uri: "arn:aws:apigateway:${AWS::Region}:lambda:path/2015-03-31/functions/{{handlers['get_user_attributes_handler'] }}/invocations"
                passthroughBehavior: "when_no_match"
                timeoutInMillis: 29000
                type: "aws_proxy"
        options:
            responses:
                "200":
                    $ref: "#/components/responses/200OptionsCors"
            x-amazon-apigateway-integration:
              responses:
                default:
                    statusCode: "200"
                    responseParameters:
                        method.response.header.Access-Control-Allow-Methods: "'OPTIONS,POST'"
                        method.response.header.Access-Control-Allow-Headers: "'Content-Type,X-Amz-Date,Authorization,X-Api-Key,X-Amz-Security-Token'"
                        method.response.header.Access-Control-Allow-Origin: "'*'"
              requestTemplates:
                  application/json: "{'statusCode':200}"
              passthroughBehavior: "when_no_match"
              timeoutInMillis: 29000
              type: "mock"
    /user/attribute:
        get:
            parameters:
                - in: query
                  name: userId
                  schema:
                    type: string
                    description: "The id of the user to get attributes for"  
                - in: query
                  name: attrName
                  schema:
                    type: string
                    description: "The name of the attribute to get the value for"  
            responses:
                "200":
                    description: "Success"
                    content:
                        application/json:
                            schema:
                                type: object
                                description:
                                    "An object containing the requested
                                    attribute and its value."
                {# 
                    TODO: is this how we want to hide existence of attrs 
                          callers can't read?
                #}
                "404":
                    description:
                        "Attribute not found or cannot be read."
                "500":
                    description:
                        "Server Error - Unable to fetch user attributes"
            x-amazon-apigateway-integration:
                # this is the integration http method, not the endpoint http method. all lambda backed
                # integrations are post
                httpMethod: "POST"
                uri: "arn:aws:apigateway:${AWS::Region}:lambda:path/2015-03-31/functions/{{handlers['get_user_attribute_val_handler'] }}/invocations"
                passthroughBehavior: "when_no_match"
                timeoutInMillis: 29000
                type: "aws_proxy"
        options:
            responses:
                "200":
                    $ref: "#/components/responses/200OptionsCors"
            x-amazon-apigateway-integration:
              responses:
                default:
                    statusCode: "200"
                    responseParameters:
                        method.response.header.Access-Control-Allow-Methods: "'OPTIONS,POST'"
                        method.response.header.Access-Control-Allow-Headers: "'Content-Type,X-Amz-Date,Authorization,X-Api-Key,X-Amz-Security-Token'"
                        method.response.header.Access-Control-Allow-Origin: "'*'"
              requestTemplates:
                  application/json: "{'statusCode':200}"
              passthroughBehavior: "when_no_match"
              timeoutInMillis: 29000
              type: "mock"
    /rawupload:
        post:
            requestBody:
                description: Submit a set of files for upload to object storage.
                required: true
                content:
                    multipart/form-data:
                        schema:
                            type: object
                            properties:
                                objstore_name:
                                    type: string
                                    description: >
                                        The name of the object store to upload
                                        the files to.
                                prefix:
                                    type: string
                                    description:
                                        The prefix to apply to the files in
                                        object storage.
                                file_name:
                                    type: array
                                    description: >
                                        Array of file names and contents.
                                    items:
                                        type: string
                                        format: binary
            responses:
                "200":
                    description: "Success uploading files."
            x-amazon-apigateway-integration:
                httpMethod: "POST"
                uri: "arn:aws:apigateway:${AWS::Region}:lambda:path/2015-03-31/functions/{{ handlers['post_raw_files_handler'] }}/invocations"
                passthroughBehavior: "when_no_match"
                timeoutInMillis: 29000
                type: "aws_proxy"
        options:
            responses:
                "200":
                    $ref: "#/components/responses/200OptionsCors"
            x-amazon-apigateway-integration:
              responses:
                default:
                    statusCode: "200"
                    responseParameters:
                        method.response.header.Access-Control-Allow-Methods: "'OPTIONS,POST'"
                        method.response.header.Access-Control-Allow-Headers: "'Content-Type,X-Amz-Date,Authorization,X-Api-Key,X-Amz-Security-Token'"
                        method.response.header.Access-Control-Allow-Origin: "'*'"
              requestTemplates:
                  application/json: "{'statusCode':200}"
              passthroughBehavior: "when_no_match"
              timeoutInMillis: 29000
              type: "mock"
=======
>>>>>>> 7bebddad
# resusable components that follow OpenApi 3.0.1 spec
components:
    responses:
        200OptionsCors:
            description: "200 response"
            headers:
                Access-Control-Allow-Origin:
                    schema:
                        type: "string"
                Access-Control-Allow-Methods:
                    schema:
                        type: "string"
                Access-Control-Allow-Headers:
                    schema:
                        type: "string"
            content: {}
{# 
    TODO: This securityScheme stuff was setup for the DAP API that did no
          authorizers or anything. We have a lambda authorizer now and it wants
          JWTs in headers. so need to re-assess this for that purpose.
#}

    # if we have one or more authorizers defined, we need to render them here
    {% if authorizers %}
    securitySchemes:
        {% for authorizer_name, authorizer_def in authorizers.items() %}
        {{ authorizer_name }}:
{#
    TODO: this will only work for `request` type authorizers right now that have 
          identity sources as query string params and or header vals to check. 
          will need some work to support oauth2, oidc, single header, jwt, etc 
          setups
#}
{#
    TODO: this block (type/name/in) should not be changed for AWS
          `request` lambda authorizers that use query params. when we
           change to token or whatever this stuff will change
#}
            type: apiKey
            name: Unused
            in: header
{#
    TODO: assumes custom (i.e. lambda) authtype currently
#}
            x-amazon-apigateway-authtype: "custom"
            x-amazon-apigateway-authorizer: 
                type : "{{ authorizer_def['type'] }}"
                {# 
                    identity source is not required, but specifying one will
                    fail the API calls if that source is not present in the
                    request. ao until we know what will always be there, we'll 
                    allow an empty value here and will just not set an identity
                    source unless told to.
                #}
                {% if authorizer_def["identity_sources"] %}
                identitySource: "{{ authorizer_def['identity_sources'] }}"
                {% endif %}
                authorizerCredentials: "{{ authorizer_def['role'] }}"
                authorizerUri: "{{ authorizer_def['uri'] }}"
                authorizerResultTtlInSeconds: {{ authorizer_def['result_cached_sec'] }}
        {% endfor %}
    {% endif %}

{#
    NOTE:
        we do not provide x-amazon-apigateway-policy here (setting up the 
        policy for using the API) as we expect that to be set in the pulumi 
        code setting up the RestApi. Don't want AWS ids and perms in the repo
#}<|MERGE_RESOLUTION|>--- conflicted
+++ resolved
@@ -165,7 +165,6 @@
               passthroughBehavior: "when_no_match"
               timeoutInMillis: 29000
               type: "mock"
-<<<<<<< HEAD
     /user/attributes:
         get:
             parameters:
@@ -281,61 +280,6 @@
               passthroughBehavior: "when_no_match"
               timeoutInMillis: 29000
               type: "mock"
-    /rawupload:
-        post:
-            requestBody:
-                description: Submit a set of files for upload to object storage.
-                required: true
-                content:
-                    multipart/form-data:
-                        schema:
-                            type: object
-                            properties:
-                                objstore_name:
-                                    type: string
-                                    description: >
-                                        The name of the object store to upload
-                                        the files to.
-                                prefix:
-                                    type: string
-                                    description:
-                                        The prefix to apply to the files in
-                                        object storage.
-                                file_name:
-                                    type: array
-                                    description: >
-                                        Array of file names and contents.
-                                    items:
-                                        type: string
-                                        format: binary
-            responses:
-                "200":
-                    description: "Success uploading files."
-            x-amazon-apigateway-integration:
-                httpMethod: "POST"
-                uri: "arn:aws:apigateway:${AWS::Region}:lambda:path/2015-03-31/functions/{{ handlers['post_raw_files_handler'] }}/invocations"
-                passthroughBehavior: "when_no_match"
-                timeoutInMillis: 29000
-                type: "aws_proxy"
-        options:
-            responses:
-                "200":
-                    $ref: "#/components/responses/200OptionsCors"
-            x-amazon-apigateway-integration:
-              responses:
-                default:
-                    statusCode: "200"
-                    responseParameters:
-                        method.response.header.Access-Control-Allow-Methods: "'OPTIONS,POST'"
-                        method.response.header.Access-Control-Allow-Headers: "'Content-Type,X-Amz-Date,Authorization,X-Api-Key,X-Amz-Security-Token'"
-                        method.response.header.Access-Control-Allow-Origin: "'*'"
-              requestTemplates:
-                  application/json: "{'statusCode':200}"
-              passthroughBehavior: "when_no_match"
-              timeoutInMillis: 29000
-              type: "mock"
-=======
->>>>>>> 7bebddad
 # resusable components that follow OpenApi 3.0.1 spec
 components:
     responses:
